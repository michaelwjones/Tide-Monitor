# CLAUDE.md

This file provides guidance to Claude Code (claude.ai/code) when working with code in this repository.

## Project Overview

This is a **Tide Monitor** project that measures water levels and wave heights using an ultrasonic sensor connected to a Particle Boron 404X microcontroller. The system automatically enriches readings with real-time environmental data from NOAA. The system consists of three main components:

1. **Embedded firmware** (`backend/boron404x/tide-monitor-analog.ino`) - Arduino-style C++ code for the Particle Boron that:
   - Reads analog voltage from HRXL-MaxSonar MB7360 ultrasonic sensor
   - Takes 512 samples every minute for noise reduction
   - Calculates water level (average) and three different wave height measurements (percentile, envelope, binning)
   - Also calculates water level using each of the three wave analysis methods
   - Stores readings offline in RAM when connectivity is lost
   - Publishes data to Particle cloud, which forwards to Firebase

2. **Web dashboard** (`index.html`) - Single-page HTML application that:
   - Fetches data from Firebase Realtime Database
   - Displays real-time chart of last 24 hours using Chart.js
   - Auto-refreshes every 2 minutes

3. **Debug dashboard** (`debug/index.html`) - Additional interface for:
<<<<<<< HEAD
   - Raw data inspection and debugging with all measurement methods
   - NOAA environmental data visualization (wind, water level)
   - System status monitoring
   - Diagnostic tools and troubleshooting
=======
   - Raw data inspection and debugging with all 8 data fields
   - Multi-axis chart visualization (water levels, wave heights, valid samples)
   - Same clean layout as main dashboard for consistency
>>>>>>> 63dbe5a8

4. **Firebase Cloud Functions** (`backend/firebase-functions/`) - Serverless functions that:
   - Automatically trigger when new readings arrive
   - Fetch real-time wind and water level data from NOAA station 8656483 (Duke Marine Lab)
   - Enrich each reading with environmental conditions
   - Handle API failures gracefully with error codes

## Data Flow Architecture

```
Ultrasonic Sensor → Particle Boron → Particle Cloud → Firebase → Cloud Functions → Enriched Data → Web Dashboard
                                                                      ↓
                                                              NOAA APIs (Duke Marine Lab)
```

- **Sensor data**: Distance measurements converted to water level (mm)
- **Firebase endpoint**: `https://tide-monitor-boron-default-rtdb.firebaseio.com/readings/`
- **Data enrichment**: Cloud Functions automatically add NOAA environmental data
- **Data format**: JSON with sensor data + NOAA wind/water level data
- **Integration config**: `backend/particle.io/firebase integration.txt` contains Particle webhook configuration

## Key Technical Details

### Embedded System (`tide-monitor-analog.ino`)
- **Sensor pin**: A5 analog input
- **Mount height**: 8 feet (configured in MOUNT_HEIGHT constant)
- **Sampling**: 512 samples per reading with 50ms delays
- **Offline storage**: Up to 1000 readings in RAM (~16 hours)
- **Data validation**: Filters invalid sensor readings (300-5000mm range)
- **Wave calculations**: Three different algorithms for wave height measurement
- **Water level calculations**: Four different water level measurements (overall average + three method-specific levels)
- **JSON length**: Increased to 120 characters to accommodate additional data fields

### Web Dashboard (`index.html`)
- **Chart library**: Chart.js v4.5.0 with date-fns adapter
- **Data range**: Last 1440 readings (24 hours) from Firebase
- **Chart features**: Time-series plot with water level and wave measurements
- **Auto-refresh**: Updates every 2 minutes
- **Timezone**: Eastern Time (America/New_York)
- **Navigation**: Link to debug dashboard in top-right corner

### Debug Dashboard (`debug/index.html`)
- **Chart library**: Chart.js v4.5.0 with date-fns adapter (same as main)
- **Data visualization**: All 8 data fields on multi-axis chart
- **Layout**: Clean design matching main dashboard (no containers/borders)
- **Navigation**: Link back to main dashboard in top-right corner
- **Chart axes**: 
  - Left Y-axis: Water level measurements (0-6 feet)
  - Right Y-axis: Wave height measurements (0-2 feet)
  - Hidden Y-axis: Valid sample count (0-512)

### Debug Dashboard (`debug/index.html`)
- **Multi-axis charts**: Displays all measurement methods and NOAA data
- **Y-axes**: Water level (0-6 ft), Wave height (0-2 ft), Wind speed (0-30 knots)
- **NOAA integration**: Real-time wind and water level from Duke Marine Lab
- **Error handling**: Filters out -999 API failure values
- **Units**: Automatic conversion from m/s to knots for wind data

### Firebase Cloud Functions (`backend/firebase-functions/`)
- **Trigger**: `onValueCreated` for new readings in `/readings/` path
- **APIs**: NOAA station 8656483 (Duke Marine Lab, Beaufort, NC)
- **Data added**: Wind speed (ws), direction (wd), gust (gs), water level (wm)
- **Error handling**: Sets -999 values when NOAA APIs fail
- **Framework**: Firebase Functions v6 with Node.js 22

## Development Commands

This project uses minimal build tools. Development involves:

1. **Firmware development**: Use Particle Workbench or Web IDE for the Arduino code
   - **Flash to device**: Run `flash.bat` in `backend/boron404x/` directory to deploy firmware to Particle Boron
2. **Web dashboard**: Open `index.html` directly in browser or serve with local HTTP server
3. **Firebase Functions**: Deploy Cloud Functions for data enrichment
   - **Deploy**: `cd backend/firebase-functions && firebase deploy --only functions`
   - **Logs**: `firebase functions:log`
   - **Test locally**: `firebase emulators:start --only functions`
4. **Testing**: Manual testing with live sensor data or Firebase data inspection

## Project Structure

```
Tide-Monitor/
├── index.html                           # Main web dashboard (GitHub Pages root)
├── debug/
<<<<<<< HEAD
│   └── index.html                       # Debug dashboard with NOAA data visualization
└── backend/
    ├── boron404x/
    │   └── tide-monitor-analog.ino      # Particle Boron firmware
    ├── firebase-functions/
    │   ├── README.md                    # Cloud Functions documentation
    │   ├── firebase.json                # Firebase configuration
    │   └── tide-monitor/
    │       ├── index.js                 # NOAA data enrichment function
    │       └── package.json             # Node.js dependencies
=======
│   └── index.html                       # Debug dashboard (/debug URL path)
├── _headers                             # Netlify security headers config
├── CLAUDE.md                            # Project documentation for Claude Code
└── backend/
    ├── boron404x/
    │   ├── tide-monitor-analog.ino      # Particle Boron firmware
    │   └── flash.bat                    # Firmware deployment script
>>>>>>> 63dbe5a8
    └── particle.io/
        └── firebase integration.txt     # Webhook configuration
```

## Firebase Data Schema

Readings are stored with auto-generated keys containing:

### Original Sensor Data (from Particle Boron)
- `t`: ISO8601 timestamp
- `w`: Water level in mm (average of all valid samples)
- `hp`: Wave height (percentile method) in mm
- `he`: Wave height (envelope method) in mm
- `hb`: Wave height (binning method) in mm
- `wp`: Water level (percentile method) in mm
- `we`: Water level (envelope method) in mm
- `wb`: Water level (binning method) in mm
- `vs`: Valid sample count
<<<<<<< HEAD
- `coreid`: Particle device ID
- `event`: Event name
- `published_at`: Particle cloud timestamp

### NOAA Environmental Data (added by Cloud Functions)
- `ws`: Wind speed in m/s from Duke Marine Lab
- `wd`: Wind direction in degrees from Duke Marine Lab
- `gs`: Gust speed in m/s from Duke Marine Lab
- `wm`: Water level in feet (MLLW datum) from Duke Marine Lab

**Note**: NOAA fields show -999 when APIs are unavailable
=======

## Dashboard Features

### Main Dashboard Features
- **Chart visualization**: Water level (blue) and three wave height methods (red, orange, purple)
- **Reference line**: Green horizontal line at 2.5 feet
- **Custom legend**: Color-coded legend below chart
- **Responsive design**: Works on desktop and mobile devices
- **Auto-refresh**: Updates every 2 minutes
- **Security**: CSP headers and content-type protection

### Debug Dashboard Features  
- **Comprehensive data**: Shows all 8 data fields from Firebase
- **Multi-axis visualization**: 
  - Water level measurements: Average (blue), Percentile (cyan), Envelope (magenta), Binning (lime)
  - Wave height measurements: Percentile (red), Envelope (orange), Binning (purple)  
  - Valid samples: Gray line (hidden axis for scale)
- **Clean layout**: Same styling as main dashboard for consistency
- **Navigation**: Easy switching between main and debug views

## Technical Notes

- **Deployment**: Hosted on GitHub Pages with Netlify-style headers
- **Security**: Content Security Policy prevents XSS attacks
- **Error handling**: Graceful degradation when data is unavailable
- **Performance**: Optimized chart rendering with disabled animations
>>>>>>> 63dbe5a8
<|MERGE_RESOLUTION|>--- conflicted
+++ resolved
@@ -20,16 +20,10 @@
    - Auto-refreshes every 2 minutes
 
 3. **Debug dashboard** (`debug/index.html`) - Additional interface for:
-<<<<<<< HEAD
    - Raw data inspection and debugging with all measurement methods
    - NOAA environmental data visualization (wind, water level)
    - System status monitoring
-   - Diagnostic tools and troubleshooting
-=======
-   - Raw data inspection and debugging with all 8 data fields
-   - Multi-axis chart visualization (water levels, wave heights, valid samples)
    - Same clean layout as main dashboard for consistency
->>>>>>> 63dbe5a8
 
 4. **Firebase Cloud Functions** (`backend/firebase-functions/`) - Serverless functions that:
    - Automatically trigger when new readings arrive
@@ -114,7 +108,6 @@
 Tide-Monitor/
 ├── index.html                           # Main web dashboard (GitHub Pages root)
 ├── debug/
-<<<<<<< HEAD
 │   └── index.html                       # Debug dashboard with NOAA data visualization
 └── backend/
     ├── boron404x/
@@ -125,15 +118,6 @@
     │   └── tide-monitor/
     │       ├── index.js                 # NOAA data enrichment function
     │       └── package.json             # Node.js dependencies
-=======
-│   └── index.html                       # Debug dashboard (/debug URL path)
-├── _headers                             # Netlify security headers config
-├── CLAUDE.md                            # Project documentation for Claude Code
-└── backend/
-    ├── boron404x/
-    │   ├── tide-monitor-analog.ino      # Particle Boron firmware
-    │   └── flash.bat                    # Firmware deployment script
->>>>>>> 63dbe5a8
     └── particle.io/
         └── firebase integration.txt     # Webhook configuration
 ```
@@ -152,7 +136,6 @@
 - `we`: Water level (envelope method) in mm
 - `wb`: Water level (binning method) in mm
 - `vs`: Valid sample count
-<<<<<<< HEAD
 - `coreid`: Particle device ID
 - `event`: Event name
 - `published_at`: Particle cloud timestamp
@@ -164,7 +147,6 @@
 - `wm`: Water level in feet (MLLW datum) from Duke Marine Lab
 
 **Note**: NOAA fields show -999 when APIs are unavailable
-=======
 
 ## Dashboard Features
 
@@ -190,5 +172,4 @@
 - **Deployment**: Hosted on GitHub Pages with Netlify-style headers
 - **Security**: Content Security Policy prevents XSS attacks
 - **Error handling**: Graceful degradation when data is unavailable
-- **Performance**: Optimized chart rendering with disabled animations
->>>>>>> 63dbe5a8
+- **Performance**: Optimized chart rendering with disabled animations